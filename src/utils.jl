--- conflicted
+++ resolved
@@ -1,9 +1,3 @@
-<<<<<<< HEAD
-=======
-# TODO: Move.
-process_to_chain(transition::SwapTransition, I...) = transition.process_to_chain[I...]
-
->>>>>>> f9ab1393
 """
     roundtrips(transitions)
 
